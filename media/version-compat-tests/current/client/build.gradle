/*
 * Copyright 2017 The Android Open Source Project
 *
 * Licensed under the Apache License, Version 2.0 (the "License");
 * you may not use this file except in compliance with the License.
 * You may obtain a copy of the License at
 *
 *      http://www.apache.org/licenses/LICENSE-2.0
 *
 * Unless required by applicable law or agreed to in writing, software
 * distributed under the License is distributed on an "AS IS" BASIS,
 * WITHOUT WARRANTIES OR CONDITIONS OF ANY KIND, either express or implied.
 * See the License for the specific language governing permissions and
 * limitations under the License.
 */

import static androidx.build.dependencies.DependenciesKt.*

plugins {
    id("AndroidXPlugin")
    id("com.android.library")
}

dependencies {
    androidTestImplementation(project(":media"))
    androidTestImplementation(project(":support-media-compat-test-lib"))

<<<<<<< HEAD
    androidTestImplementation(ANDROIDX_TEST_EXT_JUNIT)
    androidTestImplementation(ANDROIDX_TEST_CORE)
    androidTestImplementation(ANDROIDX_TEST_RUNNER)
}

android {
    defaultConfig {
        minSdkVersion 19
    }
=======
    androidTestImplementation(TEST_EXT_JUNIT)
    androidTestImplementation(TEST_CORE)
    androidTestImplementation(TEST_RUNNER)
>>>>>>> e3b30342
}<|MERGE_RESOLUTION|>--- conflicted
+++ resolved
@@ -25,19 +25,7 @@
     androidTestImplementation(project(":media"))
     androidTestImplementation(project(":support-media-compat-test-lib"))
 
-<<<<<<< HEAD
     androidTestImplementation(ANDROIDX_TEST_EXT_JUNIT)
     androidTestImplementation(ANDROIDX_TEST_CORE)
     androidTestImplementation(ANDROIDX_TEST_RUNNER)
-}
-
-android {
-    defaultConfig {
-        minSdkVersion 19
-    }
-=======
-    androidTestImplementation(TEST_EXT_JUNIT)
-    androidTestImplementation(TEST_CORE)
-    androidTestImplementation(TEST_RUNNER)
->>>>>>> e3b30342
 }