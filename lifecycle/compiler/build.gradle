import android.support.LibraryVersions
import android.support.SupportLibraryExtension
apply plugin: android.support.SupportKotlinLibraryPlugin

sourceSets {
    test.java.srcDirs += 'src/tests/kotlin'
}

// Temporary hack to stop AS to adding two guavas into test's classpath
configurations.all {
    resolutionStrategy {
        force libs.guava
    }
}

dependencies {
    compile project(":lifecycle:common")
    compile libs.kotlin.stdlib
    compile libs.auto_common
    compile libs.javapoet
    testCompile libs.google_compile_testing
    testCompile libs.jsr250
    testCompile files(org.gradle.internal.jvm.Jvm.current().getToolsJar())
}

version = LibraryVersions.LIFECYCLES_EXT.toString()
createKotlinCheckstyle(project)

<<<<<<< HEAD
=======
// we actually need to compile :lifecycle:common, but compileJava is easier
task compileTestLibrarySource(type: JavaCompile, dependsOn: compileJava) {
    source "src/tests/test-data/lib/src"
    classpath = project.compileJava.classpath
    destinationDir = new File(project.buildDir, 'test-data/lib/classes')
}

task jarTestLibrarySource(type: Jar, dependsOn: compileTestLibrarySource) {
    from compileTestLibrarySource.destinationDir
    archiveName = "test-library.jar"
    destinationDir = file("src/tests/test-data/lib/")
}

>>>>>>> b6838fd2
supportLibrary {
    name 'Android Lifecycles Compiler'
    publish true
    inceptionYear '2017'
    description "Android Lifecycles annotation processor"
    url SupportLibraryExtension.ARCHITECTURE_URL
}<|MERGE_RESOLUTION|>--- conflicted
+++ resolved
@@ -26,8 +26,6 @@
 version = LibraryVersions.LIFECYCLES_EXT.toString()
 createKotlinCheckstyle(project)
 
-<<<<<<< HEAD
-=======
 // we actually need to compile :lifecycle:common, but compileJava is easier
 task compileTestLibrarySource(type: JavaCompile, dependsOn: compileJava) {
     source "src/tests/test-data/lib/src"
@@ -41,7 +39,6 @@
     destinationDir = file("src/tests/test-data/lib/")
 }
 
->>>>>>> b6838fd2
 supportLibrary {
     name 'Android Lifecycles Compiler'
     publish true
